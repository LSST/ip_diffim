--- conflicted
+++ resolved
@@ -58,28 +58,12 @@
 %{
 #include "boost/shared_ptr.hpp"
 
-<<<<<<< HEAD
-
-#include "lsst/pex/exceptions.h"
 #include "lsst/pex/logging.h"
-#include "lsst/afw/detection.h"
-=======
-#include "lsst/pex/logging.h"
->>>>>>> 158344ba
 #include "lsst/afw/math.h"
-#include "lsst/afw/geom.h" 
 #include "lsst/afw/image.h"
 #include "lsst/afw/cameraGeom.h"
-<<<<<<< HEAD
-
-#include "lsst/ip/diffim.h"
-%}
-
-/******************************************************************************/
-=======
 #include "lsst/afw/detection.h"
 #include "lsst/afw/detection/AperturePhotometry.h"
->>>>>>> 158344ba
 
 /* Eigen / numpy.  Info comes from $AFW_DIR/include/lsst/afw/numpyTypemaps.h */
 #define PY_ARRAY_UNIQUE_SYMBOL LSST_IP_DIFFIM_NUMPY_ARRAY_API
@@ -141,21 +125,15 @@
 /******************************************************************************/
 
 %{
-#include "lsst/ip/diffim/FindSetBits.h"
-%}
-
-%include "lsst/ip/diffim/FindSetBits.h"
+#include "lsst/ip/diffim/ImageSubtract.h"
+%}
+
+%include "lsst/ip/diffim/ImageSubtract.h"
+
+%template(fitSpatialKernelFromCandidates) lsst::ip::diffim::fitSpatialKernelFromCandidates<float>;
 
 %template(FindSetBitsU)
     lsst::ip::diffim::FindSetBits<lsst::afw::image::Mask<lsst::afw::image::MaskPixel> >;
-
-/******************************************************************************/
-
-%{
-#include "lsst/ip/diffim/ImageStatistics.h"
-%}
-
-%include "lsst/ip/diffim/ImageStatistics.h"
 
 %template(ImageStatisticsI)
     lsst::ip::diffim::ImageStatistics<int>;
@@ -164,15 +142,6 @@
 %template(ImageStatisticsD)
     lsst::ip::diffim::ImageStatistics<double>;
 
-/******************************************************************************/
-
-%{
-#include "lsst/ip/diffim/ImageSubtract.h"
-%}
-
-%include "lsst/ip/diffim/ImageSubtract.h"
-
-
 %define %convolveAndSubtract(PIXEL_T)
    %template(convolveAndSubtract)
        lsst::ip::diffim::convolveAndSubtract<PIXEL_T, double>;
@@ -192,26 +161,10 @@
 %}
 
 
-<<<<<<< HEAD
-%define %KernelSolutionPtrs(NAME, TYPE)
-//SWIG_SHARED_PTR_DERIVED(StaticKernelSolution##NAME,
-//                        lsst::ip::diffim::KernelSolution,
-//                        lsst::ip::diffim::StaticKernelSolution<TYPE>);
-//SWIG_SHARED_PTR_DERIVED(MaskedKernelSolution##NAME,
-//                        lsst::ip::diffim::StaticKernelSolution<TYPE>,
-//                        lsst::ip::diffim::MaskedKernelSolution<TYPE>);
-//SWIG_SHARED_PTR_DERIVED(RegularizedKernelSolution##NAME,
-//                        lsst::ip::diffim::StaticKernelSolution<TYPE>,
-//                        lsst::ip::diffim::RegularizedKernelSolution<TYPE>);
-%shared_ptr(lsst::ip::diffim::StaticKernelSolution<TYPE>);
-%shared_ptr(lsst::ip::diffim::MaskedKernelSolution<TYPE>);
-%shared_ptr(lsst::ip::diffim::RegularizedKernelSolution<TYPE>);
-=======
 %define %KernelSolutionPtrs(TYPE)
     %shared_ptr(lsst::ip::diffim::StaticKernelSolution<TYPE>);
     %shared_ptr(lsst::ip::diffim::MaskedKernelSolution<TYPE>);
     %shared_ptr(lsst::ip::diffim::RegularizedKernelSolution<TYPE>);
->>>>>>> 158344ba
 %enddef
 
 %define %KernelSolutions(NAME, TYPE)
@@ -221,12 +174,9 @@
 %enddef
 
 %shared_ptr(lsst::ip::diffim::KernelSolution);
-<<<<<<< HEAD
-=======
 %shared_ptr(lsst::ip::diffim::StaticKernelSolution);
 %shared_ptr(lsst::ip::diffim::MaskedKernelSolution);
 %shared_ptr(lsst::ip::diffim::RegularizedKernelSolution);
->>>>>>> 158344ba
 %shared_ptr(lsst::ip::diffim::SpatialKernelSolution);
 
 %KernelSolutionPtrs(float);
@@ -241,15 +191,8 @@
 #include "lsst/ip/diffim/KernelCandidateDetection.h"
 %}
 
-<<<<<<< HEAD
-%define %KernelCandidateDetectionPtr(NAME, TYPE)
-//SWIG_SHARED_PTR(KernelCandidateDetection##NAME,
-//                lsst::ip::diffim::KernelCandidateDetection<TYPE>);
-%shared_ptr(lsst::ip::diffim::KernelCandidateDetection<TYPE>);
-=======
 %define %KernelCandidateDetectionPtr(TYPE)
     %shared_ptr(lsst::ip::diffim::KernelCandidateDetection<TYPE>);
->>>>>>> 158344ba
 %enddef
 
 %define %KernelCandidateDetection(NAME, TYPE)
@@ -268,30 +211,6 @@
 #include "lsst/ip/diffim/KernelCandidate.h"
 %}
 
-<<<<<<< HEAD
-%define %IMAGE(PIXTYPE)
-lsst::afw::image::Image<PIXTYPE>
-%enddef
-
-%define %KernelCandidatePtr(NAME, TYPE)
- //SWIG_SHARED_PTR_DERIVED(KernelCandidate##NAME,
- //                        lsst::afw::math::SpatialCellImageCandidate<%IMAGE(lsst::afw::math::Kernel::Pixel)>,
- //                        lsst::ip::diffim::KernelCandidate<TYPE>);
-%shared_ptr(lsst::ip::diffim::KernelCandidate<TYPE>);
-
-/* Same problem as with meas algorithms makePsfCandidate */
-%inline %{
-namespace lsst { namespace ip { namespace diffim { namespace lsstSwig {
-template <typename PixelT>
-typename KernelCandidate<PixelT>::Ptr
-makeKernelCandidateForSwig(float const xCenter,
-                           float const yCenter, 
-                           boost::shared_ptr<lsst::afw::image::MaskedImage<PixelT> > const& 
-                               miToConvolvePtr,
-                           boost::shared_ptr<lsst::afw::image::MaskedImage<PixelT> > const& 
-                               miToNotConvolvePtr,
-                           lsst::pex::policy::Policy const& policy) {
-=======
 %define %KernelCandidatePtr(TYPE)
     %shared_ptr(lsst::ip::diffim::KernelCandidate<TYPE>);
 
@@ -307,7 +226,6 @@
                                boost::shared_ptr<lsst::afw::image::MaskedImage<PixelT> > const&
                                    miToNotConvolvePtr,
                                lsst::pex::policy::Policy const& policy) {
->>>>>>> 158344ba
     
         return typename KernelCandidate<PixelT>::Ptr(new KernelCandidate<PixelT>(xCenter, yCenter,
                                                                                  miToConvolvePtr,
